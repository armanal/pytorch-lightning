--- conflicted
+++ resolved
@@ -44,14 +44,7 @@
 #  The actual coverage for each is 90%+
 # *metrics (94%+) are temporarily removed from testing while tests speed up
 omit =
-<<<<<<< HEAD
-    pytorch_lightning/accelerators/ddp_*.py
-    pytorch_lightning/accelerators/ddp2_*.py
-    pytorch_lightning/accelerators/dp_*.py
-    pytorch_lightning/accelerators/tpu_*.py
-=======
     pytorch_lightning/cluster_environments/*.py
->>>>>>> 48bbcd3b
     pytorch_lightning/utilities/xla_device_utils.py
     pytorch_lightning/utilities/distributed.py
     pytorch_lightning/tuner/auto_gpu_select.py
