--- conflicted
+++ resolved
@@ -346,7 +346,6 @@
             )
         self.refresh()
 
-<<<<<<< HEAD
     def on_validation_batch_start(
         self, trainer: "pl.Trainer", pl_module: "pl.LightningModule", batch: Any, batch_idx: int, dataloader_idx: int
     ) -> None:
@@ -354,23 +353,8 @@
             if self.val_progress_bar_id is not None:
                 self.progress.update(self.val_progress_bar_id, advance=self.refresh_rate, visible=False)
 
-            total_val_batches = self.total_val_batches
-            if self.total_train_batches != float("inf") and hasattr(trainer, "val_check_batch"):
-                # val can be checked multiple times per epoch
-                val_checks_per_epoch = self.total_train_batches // trainer.val_check_batch
-                total_val_batches = self.total_val_batches * val_checks_per_epoch
-            self.val_progress_bar_id = self._add_task(total_val_batches, self.validation_description, visible=False)
-            self.refresh()
-=======
-    def on_validation_epoch_start(self, trainer, pl_module):
-        if trainer.sanity_checking:
-            self.val_sanity_progress_bar_id = self._add_task(self.total_val_batches, self.sanity_check_description)
-        else:
-            self.val_progress_bar_id = self._add_task(
-                self.total_val_batches, self.validation_description, visible=False
-            )
-        self.refresh()
->>>>>>> e3820da2
+            self.val_progress_bar_id = self._add_task(self.total_val_batches, self.validation_description, visible=False)
+            self.refresh()
 
     def _add_task(self, total_batches: int, description: str, visible: bool = True) -> Optional[int]:
         if self.progress is not None:
@@ -388,11 +372,6 @@
     def _should_update(self, current: int, total: Union[int, float]) -> bool:
         return self.is_enabled and (current % self.refresh_rate == 0 or current == total)
 
-<<<<<<< HEAD
-    def on_validation_epoch_end(self, trainer: "pl.Trainer", pl_module: "pl.LightningModule"):
-        if self.val_progress_bar_id is not None:
-            self._update(self.val_progress_bar_id, self.val_batch_idx, self.total_val_batches, visible=False)
-=======
     def on_validation_epoch_end(self, trainer, pl_module):
         if self.val_progress_bar_id is not None and trainer.state.fn == "fit":
             self.progress.update(self.val_progress_bar_id, advance=0, visible=False)
@@ -401,7 +380,6 @@
     def on_validation_end(self, trainer: "pl.Trainer", pl_module: "pl.LightningModule") -> None:
         if trainer.state.fn == "fit":
             self._update_metrics(trainer, pl_module)
->>>>>>> e3820da2
 
     def on_test_batch_start(
         self, trainer: "pl.Trainer", pl_module: "pl.LightningModule", batch: Any, batch_idx: int, dataloader_idx: int
