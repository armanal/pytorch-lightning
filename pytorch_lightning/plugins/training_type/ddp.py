--- conflicted
+++ resolved
@@ -270,17 +270,9 @@
             torch_distrib.init_process_group(self.torch_distributed_backend, rank=global_rank, world_size=world_size)
 
     def pre_dispatch(self):
-<<<<<<< HEAD
-        if self.sync_batchnorm:
-            self.model = self.configure_sync_batchnorm(self.model)
-
         if self.move_to_device_in_prefetch:
             # move the model to the correct device
             self.model_to_device()
-=======
-        # move the model to the correct device
-        self.model_to_device()
->>>>>>> 19e67d18
 
         if self.sync_batchnorm:
             self.model = self.configure_sync_batchnorm(self.model)
