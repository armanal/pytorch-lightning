# Copyright The PyTorch Lightning team.
#
# Licensed under the Apache License, Version 2.0 (the "License");
# you may not use this file except in compliance with the License.
# You may obtain a copy of the License at
#
#     http://www.apache.org/licenses/LICENSE-2.0
#
# Unless required by applicable law or agreed to in writing, software
# distributed under the License is distributed on an "AS IS" BASIS,
# WITHOUT WARRANTIES OR CONDITIONS OF ANY KIND, either express or implied.
# See the License for the specific language governing permissions and
# limitations under the License.

import os
import socket

from pytorch_lightning import _logger as log
from pytorch_lightning.plugins.environments import ClusterEnvironment


class LSFEnvironment(ClusterEnvironment):
    """An environment for running on clusters managed by the LSF resource manager.

    It is expected that any execution using this ClusterEnvironment was executed
    using the Job Step Manager i.e. ``jsrun``.

    This plugin expects the following environment variables.

    LSB_JOBID:
        The LSF assigned job ID

    LSB_MCPU_HOSTS:
        The hosts used in the job. This string is expected to have the format
        "<node0_name> <node0_num_procs> <node1_name> ..."

    JSM_NAMESPACE_LOCAL_RANK:
        The node local rank for the task. This environment variable is set by jsrun

    JSM_NAMESPACE_SIZE:
        The world size for the task. This environment variable is set by jsrun

    More information about environment variables for LSF can be found
    `here <https://www.ibm.com/docs/en/spectrum-lsf/10.1.0?topic=variables-environment-variable-reference>`_.
    """

    def __init__(self):
        self._main_address = self._get_main_address()
        self._main_port = self._get_main_port()
        log.debug(f"MASTER_ADDR: {self._main_address}")
        log.debug(f"MASTER_PORT: {self._main_port}")

    @staticmethod
    def is_using_lsf() -> bool:
        """Returns ``True`` if the current process was launched using the jsrun command."""
        required_env_vars = ("LSB_JOBID", "LSB_MCPU_HOSTS", "JSM_NAMESPACE_LOCAL_RANK", "JSM_NAMESPACE_SIZE")
        return all(v in os.environ for v in required_env_vars)

    @property
    def creates_processes_externally(self) -> bool:
        return True

<<<<<<< HEAD
    def master_address(self):
        """The master address is read from a list of hosts contained in the environment variable
        `LSB_MCPU_HOSTS`."""
        return self._master_address
=======
    @property
    def main_address(self) -> str:
        """The main address is read from a list of hosts contained in the environment variable `LSB_HOSTS`."""
        return self._main_address
>>>>>>> 261ea908

    @property
    def main_port(self) -> int:
        """The main port gets calculated from the LSF job ID."""
        return self._main_port

    def world_size(self):
        """The world size is read from the environment variable `JSM_NAMESPACE_SIZE`."""
        var = "JSM_NAMESPACE_SIZE"
        world_size = os.environ.get(var)
        if world_size is None:
            raise ValueError(
                f"Cannot determine world size from environment variable {var}."
                " Make sure you run your executable with `jsrun`"
            )
        return int(world_size)

    def set_world_size(self, size: int) -> None:
        log.debug("LSFEnvironment.set_world_size was called, but setting world size is not allowed. Ignored.")

    def global_rank(self):
        """The world size is read from the environment variable `JSM_NAMESPACE_RANK`."""
        var = "JSM_NAMESPACE_RANK"
        global_rank = os.environ.get(var)
        if global_rank is None:
            raise ValueError(
                f"Cannot determine global rank from environment variable {var}."
                " Make sure you run your executable with `jsrun`"
            )
        return int(global_rank)

    def set_global_rank(self, rank: int) -> None:
        log.debug("LSFEnvironment.set_global_rank was called, but setting global rank is not allowed. Ignored.")

    def local_rank(self):
        """The local rank is read from the environment variable `JSM_NAMESPACE_LOCAL_RANK`."""
        var = "JSM_NAMESPACE_LOCAL_RANK"
        local_rank = os.environ.get(var)
        if local_rank is None:
            raise ValueError(
                f"Cannot determine local rank from environment variable {var}."
                " Make sure you run your executable with `jsrun`"
            )
        return int(local_rank)

    def node_rank(self):
        """The node rank is determined by the position of the current hostname in the list of hosts stored in the
        environment variable `LSB_MCPU_HOSTS`."""
        hosts = self._read_hosts()
        count = {}
        for host in hosts:
            if "batch" in host or "login" in host:
                continue
            if host not in count:
                count[host] = len(count)
        return count[socket.gethostname()]

    @staticmethod
    def _read_hosts():
        hosts_config = os.environ.get("LSB_MCPU_HOSTS", "")
        if not hosts_config:
            raise ValueError("Could not find hosts in environment variable LSB_MCPU_HOSTS")
        host_config = hosts_config.split()

        if len(host_config) % 2 != 0:
            raise ValueError(
                "Cannot parse hosts from LSB_MCPU_HOSTS environment variable. Expected format:"
                ' "<node0_name> <node0_num_procs> <node1_name> ..."'
            )
        return host_config[::2]

<<<<<<< HEAD
    def _get_master_address(self):
        return self._read_hosts()[0]
=======
    def _get_main_address(self) -> str:
        hosts = self._read_hosts()
        return hosts[1]
>>>>>>> 261ea908

    @staticmethod
    def _get_main_port() -> int:
        """A helper function for accessing the main port.

        Uses the LSF job ID so all ranks can compute the main port.
        """
        # check for user-specified main port
        port = os.environ.get("MASTER_PORT")
        if not port:
            jobid = os.environ.get("LSB_JOBID")
            if not jobid:
                raise ValueError("Could not find job id in environment variable LSB_JOBID")
            port = int(jobid)
            # all ports should be in the 10k+ range
            port = int(port) % 1000 + 10000
            log.debug(f"calculated LSF main port: {port}")
        else:
            log.debug(f"using externally specified main port: {port}")
        return int(port)<|MERGE_RESOLUTION|>--- conflicted
+++ resolved
@@ -60,17 +60,11 @@
     def creates_processes_externally(self) -> bool:
         return True
 
-<<<<<<< HEAD
-    def master_address(self):
-        """The master address is read from a list of hosts contained in the environment variable
-        `LSB_MCPU_HOSTS`."""
-        return self._master_address
-=======
     @property
     def main_address(self) -> str:
-        """The main address is read from a list of hosts contained in the environment variable `LSB_HOSTS`."""
+        """The main address is read from a list of hosts contained in the environment variable
+        `LSB_MCPU_HOSTS`."""
         return self._main_address
->>>>>>> 261ea908
 
     @property
     def main_port(self) -> int:
@@ -142,14 +136,8 @@
             )
         return host_config[::2]
 
-<<<<<<< HEAD
-    def _get_master_address(self):
+    def _get_main_address(self) -> str:
         return self._read_hosts()[0]
-=======
-    def _get_main_address(self) -> str:
-        hosts = self._read_hosts()
-        return hosts[1]
->>>>>>> 261ea908
 
     @staticmethod
     def _get_main_port() -> int:
